--- conflicted
+++ resolved
@@ -2,11 +2,8 @@
 
 import (
 	"fmt"
-<<<<<<< HEAD
-=======
 
 	"github.com/rs/xid"
->>>>>>> 272ade07
 	log "github.com/sirupsen/logrus"
 
 	"github.com/netbirdio/netbird/management/server/activity"
@@ -33,36 +30,18 @@
 		return nil, err
 	}
 
-<<<<<<< HEAD
-	IPv6Enabled bool
-
-	IntegrationReference IntegrationReference `gorm:"embedded;embeddedPrefix:integration_ref_"`
-}
-=======
 	user, err := account.FindUser(userID)
 	if err != nil {
 		return nil, err
 	}
->>>>>>> 272ade07
 
 	if !user.HasAdminPower() && !user.IsServiceUser && account.Settings.RegularUsersViewBlocked {
 		return nil, status.Errorf(status.PermissionDenied, "groups are blocked for users")
 	}
 
-<<<<<<< HEAD
-func (g *Group) Copy() *Group {
-	group := &Group{
-		ID:                   g.ID,
-		Name:                 g.Name,
-		Issued:               g.Issued,
-		IPv6Enabled:          g.IPv6Enabled,
-		Peers:                make([]string, len(g.Peers)),
-		IntegrationReference: g.IntegrationReference,
-=======
 	group, ok := account.Groups[groupID]
 	if ok {
 		return group, nil
->>>>>>> 272ade07
 	}
 
 	return nil, status.Errorf(status.NotFound, "group with ID %s not found", groupID)
@@ -476,7 +455,7 @@
 	return nil
 }
 
-func (am *DefaultAccountManager) updatePeerIPv6Status(account *Account, userID string, group *Group, peersToUpdate []string) (bool, error) {
+func (am *DefaultAccountManager) updatePeerIPv6Status(account *Account, userID string, group *nbgroup.Group, peersToUpdate []string) (bool, error) {
 	updated := false
 	for _, peer := range peersToUpdate {
 		peerObj := account.GetPeer(peer)
