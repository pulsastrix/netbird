--- conflicted
+++ resolved
@@ -155,12 +155,9 @@
 
 // AccountSettings defines model for AccountSettings.
 type AccountSettings struct {
-<<<<<<< HEAD
 	// AssignIpv6ByDefault Whether to enable IPv6 for new hosts added to the system
-	AssignIpv6ByDefault bool `json:"assign_ipv6_by_default"`
-=======
-	Extra *AccountExtraSettings `json:"extra,omitempty"`
->>>>>>> cba3c549
+	AssignIpv6ByDefault bool                  `json:"assign_ipv6_by_default"`
+	Extra               *AccountExtraSettings `json:"extra,omitempty"`
 
 	// GroupsPropagationEnabled Allows propagate the new user auto groups to peers that belongs to the user
 	GroupsPropagationEnabled *bool `json:"groups_propagation_enabled,omitempty"`
@@ -360,6 +357,15 @@
 	// Ip Peer's IP address
 	Ip string `json:"ip"`
 
+	// Ip6 Peer's IPv6 address
+	Ip6 *string `json:"ip6,omitempty"`
+
+	// Ipv6Enabled Whether IPv6 is enabled for this peer.
+	Ipv6Enabled bool `json:"ipv6_enabled"`
+
+	// Ipv6Supported Whether this peer supports IPv6
+	Ipv6Supported bool `json:"ipv6_supported"`
+
 	// LastLogin Last time this peer performed log in (authentication). E.g., user authenticated.
 	LastLogin time.Time `json:"last_login"`
 
@@ -414,6 +420,15 @@
 	// Ip Peer's IP address
 	Ip string `json:"ip"`
 
+	// Ip6 Peer's IPv6 address
+	Ip6 *string `json:"ip6,omitempty"`
+
+	// Ipv6Enabled Whether IPv6 is enabled for this peer.
+	Ipv6Enabled bool `json:"ipv6_enabled"`
+
+	// Ipv6Supported Whether this peer supports IPv6
+	Ipv6Supported bool `json:"ipv6_supported"`
+
 	// LastLogin Last time this peer performed log in (authentication). E.g., user authenticated.
 	LastLogin time.Time `json:"last_login"`
 
@@ -522,12 +537,9 @@
 
 // PeerRequest defines model for PeerRequest.
 type PeerRequest struct {
-<<<<<<< HEAD
-	Ipv6Enabled            bool   `json:"ipv6_enabled"`
-=======
 	// ApprovalRequired (Cloud only) Indicates whether peer needs approval
 	ApprovalRequired       *bool  `json:"approval_required,omitempty"`
->>>>>>> cba3c549
+	Ipv6Enabled            bool   `json:"ipv6_enabled"`
 	LoginExpirationEnabled bool   `json:"login_expiration_enabled"`
 	Name                   string `json:"name"`
 	SshEnabled             bool   `json:"ssh_enabled"`
