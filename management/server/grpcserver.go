package server

import (
	"context"
	"fmt"
	"strings"
	"time"

	pb "github.com/golang/protobuf/proto" // nolint
	"github.com/golang/protobuf/ptypes/timestamp"
	log "github.com/sirupsen/logrus"
	"golang.zx2c4.com/wireguard/wgctrl/wgtypes"
	"google.golang.org/grpc/codes"
	gRPCPeer "google.golang.org/grpc/peer"
	"google.golang.org/grpc/status"

	"github.com/netbirdio/netbird/encryption"
	"github.com/netbirdio/netbird/management/proto"
	"github.com/netbirdio/netbird/management/server/jwtclaims"
	nbpeer "github.com/netbirdio/netbird/management/server/peer"
	internalStatus "github.com/netbirdio/netbird/management/server/status"
	"github.com/netbirdio/netbird/management/server/telemetry"
)

// GRPCServer an instance of a Management gRPC API server
type GRPCServer struct {
	accountManager AccountManager
	wgKey          wgtypes.Key
	proto.UnimplementedManagementServiceServer
	peersUpdateManager     *PeersUpdateManager
	config                 *Config
	turnCredentialsManager TURNCredentialsManager
	jwtValidator           *jwtclaims.JWTValidator
	jwtClaimsExtractor     *jwtclaims.ClaimsExtractor
	appMetrics             telemetry.AppMetrics
	ephemeralManager       *EphemeralManager
}

// NewServer creates a new Management server
func NewServer(config *Config, accountManager AccountManager, peersUpdateManager *PeersUpdateManager, turnCredentialsManager TURNCredentialsManager, appMetrics telemetry.AppMetrics, ephemeralManager *EphemeralManager) (*GRPCServer, error) {
	key, err := wgtypes.GeneratePrivateKey()
	if err != nil {
		return nil, err
	}

	var jwtValidator *jwtclaims.JWTValidator

	if config.HttpConfig != nil && config.HttpConfig.AuthIssuer != "" && config.HttpConfig.AuthAudience != "" && validateURL(config.HttpConfig.AuthKeysLocation) {
		jwtValidator, err = jwtclaims.NewJWTValidator(
			config.HttpConfig.AuthIssuer,
			config.GetAuthAudiences(),
			config.HttpConfig.AuthKeysLocation,
			config.HttpConfig.IdpSignKeyRefreshEnabled,
		)
		if err != nil {
			return nil, status.Errorf(codes.Internal, "unable to create new jwt middleware, err: %v", err)
		}
	} else {
		log.Debug("unable to use http config to create new jwt middleware")
	}

	if appMetrics != nil {
		// update gauge based on number of connected peers which is equal to open gRPC streams
		err = appMetrics.GRPCMetrics().RegisterConnectedStreams(func() int64 {
			return int64(len(peersUpdateManager.peerChannels))
		})
		if err != nil {
			return nil, err
		}
	}

	var audience, userIDClaim string
	if config.HttpConfig != nil {
		audience = config.HttpConfig.AuthAudience
		userIDClaim = config.HttpConfig.AuthUserIDClaim
	}
	jwtClaimsExtractor := jwtclaims.NewClaimsExtractor(
		jwtclaims.WithAudience(audience),
		jwtclaims.WithUserIDClaim(userIDClaim),
	)

	return &GRPCServer{
		wgKey: key,
		// peerKey -> event channel
		peersUpdateManager:     peersUpdateManager,
		accountManager:         accountManager,
		config:                 config,
		turnCredentialsManager: turnCredentialsManager,
		jwtValidator:           jwtValidator,
		jwtClaimsExtractor:     jwtClaimsExtractor,
		appMetrics:             appMetrics,
		ephemeralManager:       ephemeralManager,
	}, nil
}

func (s *GRPCServer) GetServerKey(ctx context.Context, req *proto.Empty) (*proto.ServerKeyResponse, error) {
	// todo introduce something more meaningful with the key expiration/rotation
	if s.appMetrics != nil {
		s.appMetrics.GRPCMetrics().CountGetKeyRequest()
	}
	now := time.Now().Add(24 * time.Hour)
	secs := int64(now.Second())
	nanos := int32(now.Nanosecond())
	expiresAt := &timestamp.Timestamp{Seconds: secs, Nanos: nanos}

	return &proto.ServerKeyResponse{
		Key:       s.wgKey.PublicKey().String(),
		ExpiresAt: expiresAt,
	}, nil
}

// Sync validates the existence of a connecting peer, sends an initial state (all available for the connecting peers) and
// notifies the connected peer of any updates (e.g. new peers under the same account)
func (s *GRPCServer) Sync(req *proto.EncryptedMessage, srv proto.ManagementService_SyncServer) error {
	reqStart := time.Now()
	if s.appMetrics != nil {
		s.appMetrics.GRPCMetrics().CountSyncRequest()
	}
	p, ok := gRPCPeer.FromContext(srv.Context())
	if ok {
		log.Debugf("Sync request from peer [%s] [%s]", req.WgPubKey, p.Addr.String())
	}

	syncReq := &proto.SyncRequest{}
	peerKey, err := s.parseRequest(req, syncReq)
	if err != nil {
		return err
	}

	peer, netMap, err := s.accountManager.SyncPeer(PeerSync{WireGuardPubKey: peerKey.String()})
	if err != nil {
		return mapError(err)
	}

	err = s.sendInitialSync(peerKey, peer, netMap, srv)
	if err != nil {
		log.Debugf("error while sending initial sync for %s: %v", peerKey.String(), err)
		return err
	}

	updates := s.peersUpdateManager.CreateChannel(peer.ID)

	s.ephemeralManager.OnPeerConnected(peer)

	err = s.accountManager.MarkPeerConnected(peerKey.String(), true)
	if err != nil {
		log.Warnf("failed marking peer as connected %s %v", peerKey, err)
	}

	if s.config.TURNConfig.TimeBasedCredentials {
		s.turnCredentialsManager.SetupRefresh(peer.ID)
	}

	if s.appMetrics != nil {
		s.appMetrics.GRPCMetrics().CountSyncRequestDuration(time.Since(reqStart))
	}

	// keep a connection to the peer and send updates when available
	for {
		select {
		// condition when there are some updates
		case update, open := <-updates:

			if s.appMetrics != nil {
				s.appMetrics.GRPCMetrics().UpdateChannelQueueLength(len(updates) + 1)
			}

			if !open {
				log.Debugf("updates channel for peer %s was closed", peerKey.String())
				s.cancelPeerRoutines(peer)
				return nil
			}
			log.Debugf("received an update for peer %s", peerKey.String())

			encryptedResp, err := encryption.EncryptMessage(peerKey, s.wgKey, update.Update)
			if err != nil {
				s.cancelPeerRoutines(peer)
				return status.Errorf(codes.Internal, "failed processing update message")
			}

			err = srv.SendMsg(&proto.EncryptedMessage{
				WgPubKey: s.wgKey.PublicKey().String(),
				Body:     encryptedResp,
			})
			if err != nil {
				s.cancelPeerRoutines(peer)
				return status.Errorf(codes.Internal, "failed sending update message")
			}
			log.Debugf("sent an update to peer %s", peerKey.String())
		// condition when client <-> server connection has been terminated
		case <-srv.Context().Done():
			// happens when connection drops, e.g. client disconnects
			log.Debugf("stream of peer %s has been closed", peerKey.String())
			s.cancelPeerRoutines(peer)
			return srv.Context().Err()
		}
	}
}

func (s *GRPCServer) cancelPeerRoutines(peer *nbpeer.Peer) {
	s.peersUpdateManager.CloseChannel(peer.ID)
	s.turnCredentialsManager.CancelRefresh(peer.ID)
	_ = s.accountManager.MarkPeerConnected(peer.Key, false)
	s.ephemeralManager.OnPeerDisconnected(peer)
}

func (s *GRPCServer) validateToken(jwtToken string) (string, error) {
	if s.jwtValidator == nil {
		return "", status.Error(codes.Internal, "no jwt validator set")
	}

	token, err := s.jwtValidator.ValidateAndParse(jwtToken)
	if err != nil {
		return "", status.Errorf(codes.InvalidArgument, "invalid jwt token, err: %v", err)
	}
	claims := s.jwtClaimsExtractor.FromToken(token)
	// we need to call this method because if user is new, we will automatically add it to existing or create a new account
	_, _, err = s.accountManager.GetAccountFromToken(claims)
	if err != nil {
		return "", status.Errorf(codes.Internal, "unable to fetch account with claims, err: %v", err)
	}

	if err := s.accountManager.CheckUserAccessByJWTGroups(claims); err != nil {
		return "", status.Errorf(codes.PermissionDenied, err.Error())
	}

	return claims.UserId, nil
}

// maps internal internalStatus.Error to gRPC status.Error
func mapError(err error) error {
	if e, ok := internalStatus.FromError(err); ok {
		switch e.Type() {
		case internalStatus.PermissionDenied:
			return status.Errorf(codes.PermissionDenied, e.Message)
		case internalStatus.Unauthorized:
			return status.Errorf(codes.PermissionDenied, e.Message)
		case internalStatus.Unauthenticated:
			return status.Errorf(codes.PermissionDenied, e.Message)
		case internalStatus.PreconditionFailed:
			return status.Errorf(codes.FailedPrecondition, e.Message)
		case internalStatus.NotFound:
			return status.Errorf(codes.NotFound, e.Message)
		default:
		}
	}
	log.Errorf("got an unhandled error: %s", err)
	return status.Errorf(codes.Internal, "failed handling request")
}

<<<<<<< HEAD
func extractPeerMeta(loginReq *proto.LoginRequest) PeerSystemMeta {
	return PeerSystemMeta{
		Hostname:      loginReq.GetMeta().GetHostname(),
		GoOS:          loginReq.GetMeta().GetGoOS(),
		Kernel:        loginReq.GetMeta().GetKernel(),
		Core:          loginReq.GetMeta().GetCore(),
		Platform:      loginReq.GetMeta().GetPlatform(),
		OS:            loginReq.GetMeta().GetOS(),
		WtVersion:     loginReq.GetMeta().GetWiretrusteeVersion(),
		UIVersion:     loginReq.GetMeta().GetUiVersion(),
		Ipv6Supported: loginReq.GetMeta().GetIpv6Supported(),
=======
func extractPeerMeta(loginReq *proto.LoginRequest) nbpeer.PeerSystemMeta {
	return nbpeer.PeerSystemMeta{
		Hostname:  loginReq.GetMeta().GetHostname(),
		GoOS:      loginReq.GetMeta().GetGoOS(),
		Kernel:    loginReq.GetMeta().GetKernel(),
		Core:      loginReq.GetMeta().GetCore(),
		Platform:  loginReq.GetMeta().GetPlatform(),
		OS:        loginReq.GetMeta().GetOS(),
		WtVersion: loginReq.GetMeta().GetWiretrusteeVersion(),
		UIVersion: loginReq.GetMeta().GetUiVersion(),
>>>>>>> cba3c549
	}
}

func (s *GRPCServer) parseRequest(req *proto.EncryptedMessage, parsed pb.Message) (wgtypes.Key, error) {
	peerKey, err := wgtypes.ParseKey(req.GetWgPubKey())
	if err != nil {
		log.Warnf("error while parsing peer's WireGuard public key %s.", req.WgPubKey)
		return wgtypes.Key{}, status.Errorf(codes.InvalidArgument, "provided wgPubKey %s is invalid", req.WgPubKey)
	}

	err = encryption.DecryptMessage(peerKey, s.wgKey, req.Body, parsed)
	if err != nil {
		return wgtypes.Key{}, status.Errorf(codes.InvalidArgument, "invalid request message")
	}

	return peerKey, nil
}

// Login endpoint first checks whether peer is registered under any account
// In case it is, the login is successful
// In case it isn't, the endpoint checks whether setup key is provided within the request and tries to register a peer.
// In case of the successful registration login is also successful
func (s *GRPCServer) Login(ctx context.Context, req *proto.EncryptedMessage) (*proto.EncryptedMessage, error) {
	reqStart := time.Now()
	defer func() {
		if s.appMetrics != nil {
			s.appMetrics.GRPCMetrics().CountLoginRequestDuration(time.Since(reqStart))
		}
	}()
	if s.appMetrics != nil {
		s.appMetrics.GRPCMetrics().CountLoginRequest()
	}
	p, ok := gRPCPeer.FromContext(ctx)
	if ok {
		log.Debugf("Login request from peer [%s] [%s]", req.WgPubKey, p.Addr.String())
	}

	loginReq := &proto.LoginRequest{}
	peerKey, err := s.parseRequest(req, loginReq)
	if err != nil {
		return nil, err
	}

	if loginReq.GetMeta() == nil {
		msg := status.Errorf(codes.FailedPrecondition,
			"peer system meta has to be provided to log in. Peer %s, remote addr %s", peerKey.String(),
			p.Addr.String())
		log.Warn(msg)
		return nil, msg
	}

	userID := ""
	// JWT token is not always provided, it is fine for userID to be empty cuz it might be that peer is already registered,
	// or it uses a setup key to register.
	if loginReq.GetJwtToken() != "" {
		userID, err = s.validateToken(loginReq.GetJwtToken())
		if err != nil {
			log.Warnf("failed validating JWT token sent from peer %s", peerKey)
			return nil, err
		}
	}
	var sshKey []byte
	if loginReq.GetPeerKeys() != nil {
		sshKey = loginReq.GetPeerKeys().GetSshPubKey()
	}

	peer, netMap, err := s.accountManager.LoginPeer(PeerLogin{
		WireGuardPubKey: peerKey.String(),
		SSHKey:          string(sshKey),
		Meta:            extractPeerMeta(loginReq),
		UserID:          userID,
		SetupKey:        loginReq.GetSetupKey(),
	})

	if err != nil {
		log.Warnf("failed logging in peer %s", peerKey)
		return nil, mapError(err)
	}

	// if the login request contains setup key then it is a registration request
	if loginReq.GetSetupKey() != "" {
		s.ephemeralManager.OnPeerDisconnected(peer)
	}

	// if peer has reached this point then it has logged in
	loginResp := &proto.LoginResponse{
		WiretrusteeConfig: toWiretrusteeConfig(s.config, nil),
		PeerConfig:        toPeerConfig(peer, netMap.Network, s.accountManager.GetDNSDomain()),
	}
	encryptedResp, err := encryption.EncryptMessage(peerKey, s.wgKey, loginResp)
	if err != nil {
		log.Warnf("failed encrypting peer %s message", peer.ID)
		return nil, status.Errorf(codes.Internal, "failed logging in peer")
	}

	return &proto.EncryptedMessage{
		WgPubKey: s.wgKey.PublicKey().String(),
		Body:     encryptedResp,
	}, nil
}

func ToResponseProto(configProto Protocol) proto.HostConfig_Protocol {
	switch configProto {
	case UDP:
		return proto.HostConfig_UDP
	case DTLS:
		return proto.HostConfig_DTLS
	case HTTP:
		return proto.HostConfig_HTTP
	case HTTPS:
		return proto.HostConfig_HTTPS
	case TCP:
		return proto.HostConfig_TCP
	default:
		panic(fmt.Errorf("unexpected config protocol type %v", configProto))
	}
}

func toWiretrusteeConfig(config *Config, turnCredentials *TURNCredentials) *proto.WiretrusteeConfig {
	if config == nil {
		return nil
	}
	var stuns []*proto.HostConfig
	for _, stun := range config.Stuns {
		stuns = append(stuns, &proto.HostConfig{
			Uri:      stun.URI,
			Protocol: ToResponseProto(stun.Proto),
		})
	}
	var turns []*proto.ProtectedHostConfig
	for _, turn := range config.TURNConfig.Turns {
		var username string
		var password string
		if turnCredentials != nil {
			username = turnCredentials.Username
			password = turnCredentials.Password
		} else {
			username = turn.Username
			password = turn.Password
		}
		turns = append(turns, &proto.ProtectedHostConfig{
			HostConfig: &proto.HostConfig{
				Uri:      turn.URI,
				Protocol: ToResponseProto(turn.Proto),
			},
			User:     username,
			Password: password,
		})
	}

	return &proto.WiretrusteeConfig{
		Stuns: stuns,
		Turns: turns,
		Signal: &proto.HostConfig{
			Uri:      config.Signal.URI,
			Protocol: ToResponseProto(config.Signal.Proto),
		},
	}
}

func toPeerConfig(peer *nbpeer.Peer, network *Network, dnsName string) *proto.PeerConfig {
	netmask, _ := network.Net.Mask.Size()
	address6 := ""
	if network.Net6 != nil && peer.IP6 != nil {
		netmask6, _ := network.Net6.Mask.Size()
		address6 = fmt.Sprintf("%s/%d", peer.IP6.String(), netmask6)
	}
	fqdn := peer.FQDN(dnsName)
	return &proto.PeerConfig{
		Address:   fmt.Sprintf("%s/%d", peer.IP.String(), netmask), // take it from the network
		Address6:  address6,
		SshConfig: &proto.SSHConfig{SshEnabled: peer.SSHEnabled},
		Fqdn:      fqdn,
	}
}

func toRemotePeerConfig(peers []*nbpeer.Peer, dnsName string) []*proto.RemotePeerConfig {
	remotePeers := []*proto.RemotePeerConfig{}
	for _, rPeer := range peers {
		fqdn := rPeer.FQDN(dnsName)
		allowedIps := []string{fmt.Sprintf(AllowedIPsFormat, rPeer.IP)}
		if rPeer.IP6 != nil {
			allowedIps = append(allowedIps, fmt.Sprintf(AllowedIP6sFormat, *rPeer.IP6))
		}
		remotePeers = append(remotePeers, &proto.RemotePeerConfig{
			WgPubKey:   rPeer.Key,
			AllowedIps: allowedIps,
			SshConfig:  &proto.SSHConfig{SshPubKey: []byte(rPeer.SSHKey)},
			Fqdn:       fqdn,
		})
	}
	return remotePeers
}

func toSyncResponse(config *Config, peer *nbpeer.Peer, turnCredentials *TURNCredentials, networkMap *NetworkMap, dnsName string) *proto.SyncResponse {
	wtConfig := toWiretrusteeConfig(config, turnCredentials)

	pConfig := toPeerConfig(peer, networkMap.Network, dnsName)

	remotePeers := toRemotePeerConfig(networkMap.Peers, dnsName)

	routesUpdate := toProtocolRoutes(networkMap.Routes)

	dnsUpdate := toProtocolDNSConfig(networkMap.DNSConfig)

	offlinePeers := toRemotePeerConfig(networkMap.OfflinePeers, dnsName)

	firewallRules := toProtocolFirewallRules(networkMap.FirewallRules)

	return &proto.SyncResponse{
		WiretrusteeConfig:  wtConfig,
		PeerConfig:         pConfig,
		RemotePeers:        remotePeers,
		RemotePeersIsEmpty: len(remotePeers) == 0,
		NetworkMap: &proto.NetworkMap{
			Serial:               networkMap.Network.CurrentSerial(),
			PeerConfig:           pConfig,
			RemotePeers:          remotePeers,
			OfflinePeers:         offlinePeers,
			RemotePeersIsEmpty:   len(remotePeers) == 0,
			Routes:               routesUpdate,
			DNSConfig:            dnsUpdate,
			FirewallRules:        firewallRules,
			FirewallRulesIsEmpty: len(firewallRules) == 0,
		},
	}
}

// IsHealthy indicates whether the service is healthy
func (s *GRPCServer) IsHealthy(ctx context.Context, req *proto.Empty) (*proto.Empty, error) {
	return &proto.Empty{}, nil
}

// sendInitialSync sends initial proto.SyncResponse to the peer requesting synchronization
func (s *GRPCServer) sendInitialSync(peerKey wgtypes.Key, peer *nbpeer.Peer, networkMap *NetworkMap, srv proto.ManagementService_SyncServer) error {
	// make secret time based TURN credentials optional
	var turnCredentials *TURNCredentials
	if s.config.TURNConfig.TimeBasedCredentials {
		creds := s.turnCredentialsManager.GenerateCredentials()
		turnCredentials = &creds
	} else {
		turnCredentials = nil
	}
	plainResp := toSyncResponse(s.config, peer, turnCredentials, networkMap, s.accountManager.GetDNSDomain())

	encryptedResp, err := encryption.EncryptMessage(peerKey, s.wgKey, plainResp)
	if err != nil {
		return status.Errorf(codes.Internal, "error handling request")
	}

	err = srv.Send(&proto.EncryptedMessage{
		WgPubKey: s.wgKey.PublicKey().String(),
		Body:     encryptedResp,
	})

	if err != nil {
		log.Errorf("failed sending SyncResponse %v", err)
		return status.Errorf(codes.Internal, "error handling request")
	}

	return nil
}

// GetDeviceAuthorizationFlow returns a device authorization flow information
// This is used for initiating an Oauth 2 device authorization grant flow
// which will be used by our clients to Login
func (s *GRPCServer) GetDeviceAuthorizationFlow(ctx context.Context, req *proto.EncryptedMessage) (*proto.EncryptedMessage, error) {
	peerKey, err := wgtypes.ParseKey(req.GetWgPubKey())
	if err != nil {
		errMSG := fmt.Sprintf("error while parsing peer's Wireguard public key %s on GetDeviceAuthorizationFlow request.", req.WgPubKey)
		log.Warn(errMSG)
		return nil, status.Error(codes.InvalidArgument, errMSG)
	}

	err = encryption.DecryptMessage(peerKey, s.wgKey, req.Body, &proto.DeviceAuthorizationFlowRequest{})
	if err != nil {
		errMSG := fmt.Sprintf("error while decrypting peer's message with Wireguard public key %s.", req.WgPubKey)
		log.Warn(errMSG)
		return nil, status.Error(codes.InvalidArgument, errMSG)
	}

	if s.config.DeviceAuthorizationFlow == nil || s.config.DeviceAuthorizationFlow.Provider == string(NONE) {
		return nil, status.Error(codes.NotFound, "no device authorization flow information available")
	}

	provider, ok := proto.DeviceAuthorizationFlowProvider_value[strings.ToUpper(s.config.DeviceAuthorizationFlow.Provider)]
	if !ok {
		return nil, status.Errorf(codes.InvalidArgument, "no provider found in the protocol for %s", s.config.DeviceAuthorizationFlow.Provider)
	}

	flowInfoResp := &proto.DeviceAuthorizationFlow{
		Provider: proto.DeviceAuthorizationFlowProvider(provider),
		ProviderConfig: &proto.ProviderConfig{
			ClientID:           s.config.DeviceAuthorizationFlow.ProviderConfig.ClientID,
			ClientSecret:       s.config.DeviceAuthorizationFlow.ProviderConfig.ClientSecret,
			Domain:             s.config.DeviceAuthorizationFlow.ProviderConfig.Domain,
			Audience:           s.config.DeviceAuthorizationFlow.ProviderConfig.Audience,
			DeviceAuthEndpoint: s.config.DeviceAuthorizationFlow.ProviderConfig.DeviceAuthEndpoint,
			TokenEndpoint:      s.config.DeviceAuthorizationFlow.ProviderConfig.TokenEndpoint,
			Scope:              s.config.DeviceAuthorizationFlow.ProviderConfig.Scope,
			UseIDToken:         s.config.DeviceAuthorizationFlow.ProviderConfig.UseIDToken,
		},
	}

	encryptedResp, err := encryption.EncryptMessage(peerKey, s.wgKey, flowInfoResp)
	if err != nil {
		return nil, status.Error(codes.Internal, "failed to encrypt no device authorization flow information")
	}

	return &proto.EncryptedMessage{
		WgPubKey: s.wgKey.PublicKey().String(),
		Body:     encryptedResp,
	}, nil
}

// GetPKCEAuthorizationFlow returns a pkce authorization flow information
// This is used for initiating an Oauth 2 pkce authorization grant flow
// which will be used by our clients to Login
func (s *GRPCServer) GetPKCEAuthorizationFlow(_ context.Context, req *proto.EncryptedMessage) (*proto.EncryptedMessage, error) {
	peerKey, err := wgtypes.ParseKey(req.GetWgPubKey())
	if err != nil {
		errMSG := fmt.Sprintf("error while parsing peer's Wireguard public key %s on GetPKCEAuthorizationFlow request.", req.WgPubKey)
		log.Warn(errMSG)
		return nil, status.Error(codes.InvalidArgument, errMSG)
	}

	err = encryption.DecryptMessage(peerKey, s.wgKey, req.Body, &proto.PKCEAuthorizationFlowRequest{})
	if err != nil {
		errMSG := fmt.Sprintf("error while decrypting peer's message with Wireguard public key %s.", req.WgPubKey)
		log.Warn(errMSG)
		return nil, status.Error(codes.InvalidArgument, errMSG)
	}

	if s.config.PKCEAuthorizationFlow == nil {
		return nil, status.Error(codes.NotFound, "no pkce authorization flow information available")
	}

	flowInfoResp := &proto.PKCEAuthorizationFlow{
		ProviderConfig: &proto.ProviderConfig{
			Audience:              s.config.PKCEAuthorizationFlow.ProviderConfig.Audience,
			ClientID:              s.config.PKCEAuthorizationFlow.ProviderConfig.ClientID,
			ClientSecret:          s.config.PKCEAuthorizationFlow.ProviderConfig.ClientSecret,
			TokenEndpoint:         s.config.PKCEAuthorizationFlow.ProviderConfig.TokenEndpoint,
			AuthorizationEndpoint: s.config.PKCEAuthorizationFlow.ProviderConfig.AuthorizationEndpoint,
			Scope:                 s.config.PKCEAuthorizationFlow.ProviderConfig.Scope,
			RedirectURLs:          s.config.PKCEAuthorizationFlow.ProviderConfig.RedirectURLs,
			UseIDToken:            s.config.PKCEAuthorizationFlow.ProviderConfig.UseIDToken,
		},
	}

	encryptedResp, err := encryption.EncryptMessage(peerKey, s.wgKey, flowInfoResp)
	if err != nil {
		return nil, status.Error(codes.Internal, "failed to encrypt no pkce authorization flow information")
	}

	return &proto.EncryptedMessage{
		WgPubKey: s.wgKey.PublicKey().String(),
		Body:     encryptedResp,
	}, nil
}<|MERGE_RESOLUTION|>--- conflicted
+++ resolved
@@ -248,19 +248,6 @@
 	return status.Errorf(codes.Internal, "failed handling request")
 }
 
-<<<<<<< HEAD
-func extractPeerMeta(loginReq *proto.LoginRequest) PeerSystemMeta {
-	return PeerSystemMeta{
-		Hostname:      loginReq.GetMeta().GetHostname(),
-		GoOS:          loginReq.GetMeta().GetGoOS(),
-		Kernel:        loginReq.GetMeta().GetKernel(),
-		Core:          loginReq.GetMeta().GetCore(),
-		Platform:      loginReq.GetMeta().GetPlatform(),
-		OS:            loginReq.GetMeta().GetOS(),
-		WtVersion:     loginReq.GetMeta().GetWiretrusteeVersion(),
-		UIVersion:     loginReq.GetMeta().GetUiVersion(),
-		Ipv6Supported: loginReq.GetMeta().GetIpv6Supported(),
-=======
 func extractPeerMeta(loginReq *proto.LoginRequest) nbpeer.PeerSystemMeta {
 	return nbpeer.PeerSystemMeta{
 		Hostname:  loginReq.GetMeta().GetHostname(),
@@ -271,7 +258,7 @@
 		OS:        loginReq.GetMeta().GetOS(),
 		WtVersion: loginReq.GetMeta().GetWiretrusteeVersion(),
 		UIVersion: loginReq.GetMeta().GetUiVersion(),
->>>>>>> cba3c549
+		Ipv6Supported: loginReq.GetMeta().GetIpv6Supported(),
 	}
 }
 
