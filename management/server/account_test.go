--- conflicted
+++ resolved
@@ -1027,7 +1027,7 @@
 			}
 
 			if c.allGroupIPv6Enabled {
-				unlock := manager.Store.AcquireAccountLock(account.Id)
+				unlock := manager.Store.AcquireAccountWriteLock(account.Id)
 				groupAll, err := account.GetGroupAll()
 				if err != nil {
 					t.Fatal(err)
@@ -1598,34 +1598,24 @@
 	routes := account.getRoutesToSync("peer-1", []*nbpeer.Peer{{ID: "peer-2", Key: "peer-2"}, {ID: "peer-3", Key: "peer-3"}})
 
 	assert.Len(t, routes, 2)
-<<<<<<< HEAD
-
-	routeIDs := make(map[string]struct{}, 2)
-	for _, r := range routes {
-		routeIDs[r.ID] = struct{}{}
-	}
-	assert.Contains(t, routeIDs, "route-1")
-	assert.Contains(t, routeIDs, "route-2")
-
-	routes = account.getRoutesToSync("peer-2", []*nbpeer.Peer{{ID: "peer-1", Key: "peer-1"}, {ID: "peer-3", Key: "peer-3"}})
-
-	assert.Len(t, routes, 3)
-
-	routeIDs = make(map[string]struct{}, 2)
-	for _, r := range routes {
-		routeIDs[r.ID] = struct{}{}
-	}
-	assert.Contains(t, routeIDs, "route-2")
-	assert.Contains(t, routeIDs, "route-3")
-	assert.Contains(t, routeIDs, "route-5")
-=======
 	routeIDs := make(map[route.ID]struct{}, 2)
 	for _, r := range routes {
 		routeIDs[r.ID] = struct{}{}
 	}
+	assert.Contains(t, routeIDs, route.ID("route-1"))
+	assert.Contains(t, routeIDs, route.ID("route-2"))
+
+	routes = account.getRoutesToSync("peer-2", []*nbpeer.Peer{{ID: "peer-1", Key: "peer-1"}, {ID: "peer-3", Key: "peer-3"}})
+
+	assert.Len(t, routes, 3)
+
+	routeIDs = make(map[route.ID]struct{}, 2)
+	for _, r := range routes {
+		routeIDs[r.ID] = struct{}{}
+	}
 	assert.Contains(t, routeIDs, route.ID("route-2"))
 	assert.Contains(t, routeIDs, route.ID("route-3"))
->>>>>>> 272ade07
+	assert.Contains(t, routeIDs, route.ID("route-5"))
 
 	emptyRoutes := account.getRoutesToSync("peer-3", []*nbpeer.Peer{{ID: "peer-1", Key: "peer-1"}, {ID: "peer-2", Key: "peer-2"}})
 
