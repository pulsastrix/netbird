--- conflicted
+++ resolved
@@ -363,19 +363,12 @@
 		WiretrusteeVersion: info.WiretrusteeVersion,
 		KernelVersion:      info.KernelVersion,
 
-<<<<<<< HEAD
-		NetworkAddresses:   protoNetAddr,
-		SysSerialNumber:    info.SystemSerialNumber,
-		SysProductName:     info.SystemProductName,
-		SysManufacturer:    info.SystemManufacturer,
-		Ipv6Supported:      info.Ipv6Supported,
-=======
 		NetworkAddresses: protoNetAddr,
 		SysSerialNumber:  info.SystemSerialNumber,
 		SysProductName:   info.SystemProductName,
 		SysManufacturer:  info.SystemManufacturer,
 		Environment:      &mgmtProto.Environment{Cloud: info.Environment.Cloud, Platform: info.Environment.Platform},
->>>>>>> 0aeb8774
+		Ipv6Supported:      info.Ipv6Supported,
 	}
 
 	assert.Equal(t, ValidKey, actualValidKey)
