--- conflicted
+++ resolved
@@ -98,20 +98,16 @@
 	return nil
 }
 
-<<<<<<< HEAD
-func (t *tunDevice) UpdateAddr6(addr WGAddress) error {
+func (t *wgTunDevice) UpdateAddr6(addr WGAddress) error {
 	// todo implement
 	return nil
 }
 
-func (t *tunDevice) Close() (err error) {
-=======
 func (t *wgTunDevice) Close() error {
 	if t.configurer != nil {
 		t.configurer.close()
 	}
 
->>>>>>> 6a2a97f0
 	if t.device != nil {
 		t.device.Close()
 		t.device = nil
@@ -136,6 +132,10 @@
 	return t.address
 }
 
+func (t *wgTunDevice) WgAddress6() *WGAddress {
+	return nil
+}
+
 func (t *wgTunDevice) Wrapper() *DeviceWrapper {
 	return t.wrapper
 }
