--- conflicted
+++ resolved
@@ -28,12 +28,6 @@
 		kernelVersion = osInfo[2]
 	}
 
-<<<<<<< HEAD
-	gio := &Info{Kernel: kernel, Platform: "unknown", OS: "android", OSVersion: osVersion(), GoOS: runtime.GOOS, CPUs: runtime.NumCPU(), KernelVersion: kernelVersion, Ipv6Supported: false}
-	gio.Hostname = extractDeviceName(ctx, "android")
-	gio.WiretrusteeVersion = version.NetbirdVersion()
-	gio.UIVersion = extractUserAgent(ctx)
-=======
 	gio := &Info{
 		GoOS:               runtime.GOOS,
 		Kernel:             kernel,
@@ -45,8 +39,8 @@
 		WiretrusteeVersion: version.NetbirdVersion(),
 		UIVersion:          extractUIVersion(ctx),
 		KernelVersion:      kernelVersion,
+		Ipv6Supported:      false,
 	}
->>>>>>> c311d0d1
 
 	return gio
 }
